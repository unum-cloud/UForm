--- conflicted
+++ resolved
@@ -48,20 +48,8 @@
 
 ### Embedding Models
 
-<<<<<<< HEAD
-| Model                                    | Parameters | Languages |                                 Architecture | Embedding size    |
-| :--------------------------------------- | ---------: | --------: | -------------------------------------------: | :---------------- |
-| [`uform-vl-english-large`][model-e-l]    |       365M |         1 | 6 text layers, ViT-L/14, 6 multimodal layers | 64, 256, 512, 768 |
-| [`uform-vl-english-small`][model-e-s]    |       79M  |         1 | 2 text layers, ViT-S/16, 2 multimodal layers | 256               |
-| [`uform-vl-english`][model-e]            |       143M |         1 | 2 text layers, ViT-B/16, 2 multimodal layers | 256               |
-| [`uform-vl-multilingual-v2`][model-m-v2] |       206M |        21 | 8 text layers, ViT-B/16, 4 multimodal layers | 256               |
-| [`uform-vl-multilingual`][model-m]       |       206M |        12 | 8 text layers, ViT-B/16, 4 multimodal layers | 256               |
-
-[model-e-l]: https://huggingface.co/unum-cloud/uform-vl-english-large/
-[model-e-s]: https://huggingface.co/unum-cloud/uform-vl-english-small/
-=======
-| Model                                    | Parameters | Languages |                                 Architecture | ONNX |
-| :--------------------------------------- | ---------: | --------: | -------------------------------------------: | ---: |
+| Model                                    | Parameters | Languages |                                 Architecture |
+| :--------------------------------------- | ---------: | --------: | -------------------------------------------: |
 | [`uform-vl-english-large`][model-e-l]    |       365M |         1 | 6 text layers, ViT-L/14, 6 multimodal layers |
 | [`uform-vl-english`][model-e]            |       143M |         1 | 2 text layers, ViT-B/16, 2 multimodal layers |
 | [`uform-vl-english-small`][model-e-s]    |        79M |         1 | 2 text layers, ViT-S/16, 2 multimodal layers |
@@ -69,7 +57,6 @@
 | [`uform-vl-multilingual`][model-m]       |       206M |        12 | 8 text layers, ViT-B/16, 4 multimodal layers |
 
 [model-e-l]: https://huggingface.co/unum-cloud/uform-vl-english-large/
->>>>>>> 2345c751
 [model-e]: https://huggingface.co/unum-cloud/uform-vl-english/
 [model-e-s]: https://huggingface.co/unum-cloud/uform-vl-english-small/
 [model-m]: https://huggingface.co/unum-cloud/uform-vl-multilingual/
@@ -77,18 +64,11 @@
 
 ### Generative Models
 
-<<<<<<< HEAD
-| Model                              | Parameters |            Purpose          |     Architecture      |
-| :--------------------------------- | ---------: | --------------------------: | --------------------: |
-| [`uform-gen2-qwen-500m`][model-g2] |    1.2B    | Chat, Image Captioning, VQA | qwen1.5-0.5B, ViT-H/14|
-| [`uform-gen`][model-g1]            |    1.5B    | Image Captioning, VQA       | llama-1.3B, ViT-B/16  |
-=======
 | Model                              | Parameters |                     Purpose |           Architecture |
 | :--------------------------------- | ---------: | --------------------------: | ---------------------: |
 | [`uform-gen2-dpo`][model-g2]       |       1.2B | Chat, Image Captioning, VQA | qwen1.5-0.5B, ViT-H/14 |
 | [`uform-gen2-qwen-500m`][model-g2] |       1.2B | Chat, Image Captioning, VQA | qwen1.5-0.5B, ViT-H/14 |
 | [`uform-gen`][model-g1]            |       1.5B |       Image Captioning, VQA |   llama-1.3B, ViT-B/16 |
->>>>>>> 2345c751
 
 [model-g2]: https://huggingface.co/unum-cloud/uform-gen2-qwen-500m/
 [model-g1]: https://huggingface.co/unum-cloud/uform-gen/
@@ -97,21 +77,8 @@
 
 Add UForm to your dependencies list, or just install it locally:
 
-<<<<<<< HEAD
-```python
-import uform
-
-# PyTorch Runtime
-model, processor = uform.get_model('unum-cloud/uform-vl-english-large') # Just English
-model, processor = uform.get_model('unum-cloud/uform-vl-multilingual-v2') # 21 Languages
-
-# ONNX Runtime
-model, processor = uform.get_model_onnx('unum-cloud/uform-vl-english-large-onnx', "cpu", "fp32")
-# Available combinations: cpu & fp32, gpu & fp32, gpu & fp16
-=======
 ```bash
 pip install uform
->>>>>>> 2345c751
 ```
 
 Then, you can use the following code to get embeddings for text and images.
@@ -145,16 +112,8 @@
 import numpy as np
 
 image_embedding = image_embedding / np.linalg.norm(image_embedding, keepdims=True, axis=1)
-<<<<<<< HEAD
-
-text_embedding = text_embedding / np.linalg.norm(text_embedding, keepdims=True, axis=1)
-
-similarity = (image_embedding * text_embedding).sum(axis=1)
-
-=======
 text_embedding = text_embedding / np.linalg.norm(text_embedding, keepdims=True, axis=1)
 similarity = (image_embedding * text_embedding).sum(axis=1)
->>>>>>> 2345c751
 ```
 
 To search for similar items, the embeddings can be compared using cosine similarity.
@@ -163,10 +122,6 @@
 The model can calculate a "matching score" that falls within the range of `[0, 1]`, where `1` indicates a high likelihood of a match.
 
 ```python
-<<<<<<< HEAD
-
-=======
->>>>>>> 2345c751
 # For PyTorch
 joint_embedding = model.encode_multimodal(
     image_features=image_features,
@@ -174,18 +129,6 @@
     attention_mask=text_data['attention_mask']
 )
 score = model.get_matching_scores(joint_embedding)
-<<<<<<< HEAD
-
-# For ONNX
-score, joint_embedding = model.encode_multimodal(
-    image_features=image_features,
-    text_features=text_features,
-    attention_mask=text_data['attention_mask'],
-    return_scores=True
-)
-```
-=======
->>>>>>> 2345c751
 
 # For ONNX
 score, joint_embedding = model.encode_multimodal(
@@ -426,10 +369,4 @@
 
 ## License
 
-All models come under the same license as the code - Apache 2.0.
-
-
-
-Today we are releasing a new batch of models on HuggingFace!
-New Matryoshka style multimodal embeddings ranging from 64 to 256 and 768 dimensions, and an improved multimodal 1.2B conversational model tuned with Direct Preference Optimization.
-In +All models come under the same license as the code - Apache 2.0.