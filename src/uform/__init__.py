--- conflicted
+++ resolved
@@ -1,5 +1,4 @@
 from json import load
-<<<<<<< HEAD
 from os.path import join
 from typing import Mapping, Optional, Tuple
 
@@ -15,60 +14,15 @@
     state = torch.load(join(model_path, "torch_weight.pt"))
     return config_path, state, join(model_path, "tokenizer.json")
 
-=======
-from os.path import dirname, join
-from typing import Mapping, Optional, Tuple, Union
-
-import torch
-from huggingface_hub import hf_hub_download, snapshot_download
-
-from uform.models import (MLP, VLM, VLM_IPU, Attention, LayerScale,
-                          TextEncoder, TextEncoderBlock, TritonClient,
-                          VisualEncoder, VisualEncoderBlock)
-from uform.onnx import VLM_ONNX
-from uform.preprocessing import Processor
-
-__all__ = [
-    "MLP",
-    "VLM",
-    "VLM_IPU",
-    "VLM_ONNX",
-    "Attention",
-    "LayerScale",
-    "TextEncoder",
-    "TextEncoderBlock",
-    "TritonClient",
-    "VisualEncoder",
-    "VisualEncoderBlock",
-    "Processor",
-    "get_checkpoint",
-    "get_model",
-    "get_client",
-    "get_model_ipu",
-]
-
-
-def get_checkpoint(model_name: str, token: str) -> Tuple[str, Mapping, str]:
-    model_path = snapshot_download(repo_id=model_name, token=token)
-    config_path = join(model_path, "torch_config.json")
-
-    state = torch.load(join(model_path, "torch_weight.pt"))
-    return config_path, state, join(model_path, "tokenizer.json")
->>>>>>> 2345c751
 
 def get_model(model_name: str, token: Optional[str] = None):
     from uform.torch_models import VLM
     from uform.torch_preprocessor import TorchProcessor
 
-<<<<<<< HEAD
-=======
-def get_model(model_name: str, token: Optional[str] = None) -> Union[VLM, Processor]:
->>>>>>> 2345c751
     config_path, state, tokenizer_path = get_checkpoint(model_name, token)
 
     with open(config_path) as f:
         config = load(f)
-<<<<<<< HEAD
 
     model = VLM(config, tokenizer_path)
     model.image_encoder.load_state_dict(state["image_encoder"])
@@ -76,58 +30,9 @@
     processor = TorchProcessor(config, tokenizer_path)
 
     return model.eval(), processor
-=======
-    
-    model = VLM(config, tokenizer_path)
-    model.image_encoder.load_state_dict(state["image_encoder"])
-    model.text_encoder.load_state_dict(state["text_encoder"])
-    processor = Processor(config, tokenizer_path)
-
-    return model.eval(), processor
-
-def get_model_onnx(model_name: str, device: str, dtype: str, token: Optional[str] = None) -> Union[VLM_ONNX, Processor]:
-    assert device in ("cpu", "gpu"), f"Invalid `device`: {device}. Must be either `cpu` or `gpu`"
-    assert dtype in ("fp32", "fp16"), f"Invalid `dtype`: {dtype}. Must be either `fp32` or `fp16` (only for gpu)"
-    assert (device == "cpu" and dtype == "fp32") or device == "gpu", "Combination `device`=`cpu` & `dtype=fp16` is not supported"
-
-    files_to_download = [
-        "config.json",
-        "tokenizer.json",
-        f"image_encoder_{device}_{dtype}.onnx",
-        f"text_encoder_{device}_{dtype}.onnx",
-        f"reranker_{device}_{dtype}.onnx",
-    ]
-
-    for file in files_to_download:
-        model_path = hf_hub_download(
-            model_name,
-            file,
-            token=token
-        )
-
-    model_path = dirname(model_path)
-
-    with open(join(model_path, "config.json")) as f:
-        config = load(f)
-    
-    model = VLM_ONNX(model_path, config, device, dtype)
-    processor = Processor(config, join(model_path, "tokenizer.json"), "np")
-
-    return model, processor
 
 
-def get_client(
-    url: str,
-    model_name: str = "unum-cloud/uform-vl-english",
-    token: Optional[str] = None,
-) -> TritonClient:
-    config_path, _, tokenizer_path = get_checkpoint(model_name, token)
->>>>>>> 2345c751
-
-
-def get_model_onnx(
-    model_name: str, device: str, dtype: str, token: Optional[str] = None
-):
+def get_model_onnx(model_name: str, device: str, dtype: str, token: Optional[str] = None):
     from uform.onnx_models import VLM_ONNX
     from uform.numpy_preprocessor import NumpyProcessor
 
@@ -143,9 +48,7 @@
         device == "cpu" and dtype == "fp32"
     ) or device == "gpu", "Combination `device`=`cpu` & `dtype=fp16` is not supported"
 
-    model_path = snapshot_download(
-        repo_id=f"{model_name}-{device}-{dtype}", token=token
-    )
+    model_path = snapshot_download(repo_id=f"{model_name}-{device}-{dtype}", token=token)
 
     with open(join(model_path, "config.json")) as f:
         config = load(f)
