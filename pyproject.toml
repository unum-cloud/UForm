--- conflicted
+++ resolved
@@ -3,11 +3,6 @@
 requires = ["setuptools>=42"]
 
 [project]
-<<<<<<< HEAD
-=======
-name = "uform"
-version = "1.1.0"
->>>>>>> 60b32e21
 authors = [
     {email = "ash.vardanian@unum.cloud", name = "Ash Vardanian"},
     {email = "mike.kim@unum.cloud", name = "Mikhail Kim"},
@@ -47,7 +42,7 @@
 name = "uform"
 readme = "README.md"
 requires-python = ">=3.7"
-version = "1.0.3"
+version = "1.1.0"
 
 [project.scripts]
 uform-chat = "uform.chat:main"
